--- conflicted
+++ resolved
@@ -20,21 +20,14 @@
 To include this library in your project, you can use npm or yarn:
 
 ```shell
-<<<<<<< HEAD
-npm install chargily-pay-javascript
-=======
 npm install @chargily/chargily-pay
->>>>>>> 6ad8e1c0
 ```
 
 or
 
 ```shell
-<<<<<<< HEAD
-yarn add chargily-pay-javascript
-=======
 yarn add @chargily/chargily-pay
->>>>>>> 6ad8e1c0
+
 ```
 
 ## Getting Started
